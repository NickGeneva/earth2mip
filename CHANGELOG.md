--- conflicted
+++ resolved
@@ -17,11 +17,8 @@
 - Refactored initial conditions / data source API
 - Updated GFS data source to pull from AWS
 - Updated IFS data source to use ECMWF's open data package
-<<<<<<< HEAD
+- Change DLWP inferencer class to now work on 6 hr time-steps
 - Moving perturbation methods from inference ensemble into submodule
-=======
-- Change DLWP inferencer class to now work on 6 hr time-steps
->>>>>>> 3cab83ca
 
 ### Deprecated
 
