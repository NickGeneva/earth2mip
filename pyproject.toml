[build-system]
requires = ["setuptools", "setuptools-scm"]
build-backend = "setuptools.build_meta"

[project]
name = "earth2mip"
authors = [
    { name="NVIDIA Research" },
    { name="NVIDIA Modulus Team" },
]
description = "Earth-2 Model Intercomparison Project (MIP) is a python framework that enables climate researchers and scientists to explore and experiment with AI models for weather and climate."
readme = "README.md"
requires-python = ">=3.10"
license = {text = "Apache 2.0"}
dependencies = [
    "altair>=4.2.2",
    "boto3>=1.26.0",
    "cdsapi >= 0.6.1",
    "cfgrib >= 0.9.10.3",
    "cftime",
    "dask>=2023.1.0",
    "distributed>=2023.1.0",
    "eccodes>=1.4.0",
    "ecmwflibs>=0.5.2",
    "ecmwf-opendata>=0.2.0",
    "einops",
    "fsspec",
    "h5py>=3.2.0",
    "h5netcdf>=1.0.0",
    "importlib_metadata>=6.7.0",
    "joblib>=1.1.0",
    "loguru>=0.6.0",
    "netCDF4>=1.6.4",
    "numpy",
    "nvidia-modulus >= 0.4.0",
    "pandas>=1.5.3",
    "properscoring>=0.1",
    "pydantic >= 1.10, <=1.10.11",
    "pytest-timeout >= 2.1.0",
    "pytest-asyncio >= 0.21.0",
    "pytest-regtest",
    "pytest>=7.0.0",
    "python-dotenv>=1.0.0",
    "s3fs",
    "setuptools >= 38.4",  # For pkg_resources
    "torch>=1.13",
    "torch_harmonics>=0.5.0",
    "tqdm>=4.65.0",
    "typer",
    "xarray",
    "xskillscore >= 0.0.24",
    "zarr>=2.14.2",
]
classifiers = [
    "Programming Language :: Python :: 3",
    "License :: OSI Approved :: Apache Software License",
    "Operating System :: OS Independent",
]
dynamic = ["version"]

[project.optional-dependencies]
pangu = [
    "onnxruntime-gpu>=1.15.1",
]
graphcast = [
<<<<<<< HEAD
=======
    "flax==0.7.3",
>>>>>>> 61749e61
    "jax==0.4.16",
    "graphcast @ https://github.com/deepmind/graphcast/archive/e622a15c1b9742d78f9b662f2af262604d58c204.tar.gz",
    "gcsfs",
]
dev = [
    "pre-commit>=3.0.0",
    "pyyaml>=6.0",
    "black==22.10.0",
    "interrogate==1.5.0",
    "coverage>=7.2.0",
    "ruff==0.1.5",
]
docs = [
    "cartopy",
    "sphinx>=6.0.0",
    "jupytext>=1.15.0",
    "sphinx-autodoc-typehints>=1.24.0",
    "sphinx-gallery>=0.12.0",
    "myst-parser>=0.18.0",
    "sphinx-favicon>=1.0.1",
    "pydata-sphinx-theme==0.14.3",
]

[project.entry-points."earth2mip.networks"]
    fcn = "earth2mip.networks.fcn:load"
    dlwp = "earth2mip.networks.dlwp:load"
    pangu = "earth2mip.networks.pangu:load"
    pangu_6 = "earth2mip.networks.pangu:load_6"
    pangu_24 = "earth2mip.networks.pangu:load_24"
    fcnv2_sm = "earth2mip.networks.fcnv2_sm:load"
    graphcast = "earth2mip.networks.graphcast:load_time_loop"
    graphcast_operational = "earth2mip.networks.graphcast:load_time_loop_operational"
    graphcast_small = "earth2mip.networks.graphcast:load_time_loop_small"


[tool.setuptools.dynamic]
version = {attr = "earth2mip.__version__"}

[tool.setuptools.packages.find]
include = ["earth2mip", "earth2mip.*"]


# ==== RUFF configuration (flake8, bandit, isort) ====
[tool.ruff]
# Enable flake8/pycodestyle (`E`), Pyflakes (`F`), flake8-bandit (`S`),
# isort (`I`), and performance 'PERF' rules.
select = ["E", "F", "S", "I", "PERF"]
fixable = ["I"]

# Never enforce `E402`, `E501` (line length violations),
# and `S311` (random number generators)
# `S310` (URL audit, TODO fix this)
# `S101` assert not allowed
ignore = ["E501", "S311", "S310", "S101"]

[tool.ruff.per-file-ignores]
# Ignore `F401` (import violations) in all `__init__.py` files, and in `docs/*.py`.
"__init__.py" = ["F401"]
"docs/*.py" = ["F401"]

# Ignore `S101` (assertions) in all `test` files.
"test/*.py" = ["S101"]

# Ignore `E402` (imports at top of file) for example scripts
"examples/*.py" = ["E402", "I001"]

# For network arch code
# Ignore `E741` (ambigious variable names)
# Ignore `PERF401` (use list compression)
"earth2mip/networks/fcnv2/*.py" = ["E741", "PERF401"]

[tool.pytest.ini_options]
testpaths = ["test"]
norecursedirs = [".git", "third_party"]
addopts = ["-vv", "-r", "xfXs"]
markers = [
    "slow: marks tests as slow (deselect with: -m 'not slow')",
    "cli: marks tests which run CLIs"
]
asyncio_mode = "auto"

# ==== Coverage.py configuration (ran using pytest-cov) ====
# See: https://coverage.readthedocs.io/en/latest/config.html
[tool.coverage.run]
branch = true
concurrency = ["multiprocessing", "thread"]
source = ["earth2mip"]
omit = [
    "third_party/*",
]

[tool.coverage.report]
exclude_lines = [
    "pragma: no cover",
]
exclude_also = [
    # Don't complain about abstract methods, they aren't run:
    "@(abc\\.)?abstractmethod",
]
omit = [
    # omit anything in a .local directory anywhere
    "test/*",
    # omit fcn arch
    "earth2mip/networks/fcnv2/*",
]
show_missing = true
fail_under = 20

[tool.coverage.xml]
output = "e2mip.coverage.xml"

# ==== MyPy configuration ====
# See: https://mypy.readthedocs.io/en/stable/config_file.html
[tool.mypy]
python_version = "3.10"
packages = ['earth2mip']
exclude = [
    '^(examples|test|docs)'
]
disallow_untyped_calls = true
disallow_untyped_defs = true
check_untyped_defs = true
implicit_optional = true
warn_redundant_casts = true
warn_unused_ignores = true
follow_imports = 'skip' # TODO: Should eventually shut off

<|MERGE_RESOLUTION|>--- conflicted
+++ resolved
@@ -63,10 +63,7 @@
     "onnxruntime-gpu>=1.15.1",
 ]
 graphcast = [
-<<<<<<< HEAD
-=======
     "flax==0.7.3",
->>>>>>> 61749e61
     "jax==0.4.16",
     "graphcast @ https://github.com/deepmind/graphcast/archive/e622a15c1b9742d78f9b662f2af262604d58c204.tar.gz",
     "gcsfs",
