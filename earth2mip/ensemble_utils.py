# SPDX-FileCopyrightText: Copyright (c) 2023 NVIDIA CORPORATION & AFFILIATES.
# SPDX-FileCopyrightText: All rights reserved.
# SPDX-License-Identifier: Apache-2.0
#
# Licensed under the Apache License, Version 2.0 (the "License");
# you may not use this file except in compliance with the License.
# You may obtain a copy of the License at
#
# http://www.apache.org/licenses/LICENSE-2.0
#
# Unless required by applicable law or agreed to in writing, software
# distributed under the License is distributed on an "AS IS" BASIS,
# WITHOUT WARRANTIES OR CONDITIONS OF ANY KIND, either express or implied.
# See the License for the specific language governing permissions and
# limitations under the License.

import torch
import numpy as np  # noqa
import h5py  # noqa
import os  # noqa
from einops import rearrange  # noqa
from earth2mip import schema  # noqa
import torch_harmonics as th  # noqa
from earth2mip.networks import Inference  # noqa
from datetime import datetime
from timeit import default_timer  # noqa
from typing import Union


<<<<<<< HEAD
# TODO change all noise funcs to update x and not return noise and unify functions
def generate_model_noise_correlated(x,
                                    time_step,
                                    reddening,
                                    device,
                                    noise_injection_amplitude,
                                    ):
    shape = x.shape
    dt = torch.tensor(time_step.total_seconds()) / 3600.0
    noise = noise_injection_amplitude * dt * brown_noise(shape, reddening).to(device)
    return x*(1.0 + noise)
=======
class GaussianRandomFieldS2(torch.nn.Module):
    def __init__(
        self,
        nlat,
        alpha=2.0,
        tau=3.0,
        sigma=None,
        radius=1.0,
        grid="equiangular",
        dtype=torch.float32,
    ):
        super().__init__()
        """A mean-zero Gaussian Random Field on the sphere with Matern covariance:
        C = sigma^2 (-Lap + tau^2 I)^(-alpha).

        Lap is the Laplacian on the sphere, I the identity operator,
        and sigma, tau, alpha are scalar parameters.

        Note: C is trace-class on L^2 if and only if alpha > 1.

        Parameters
        ----------
        nlat : int
            Number of latitudinal modes;
            longitudinal modes are 2*nlat.
        alpha : float, default is 2
            Regularity parameter. Larger means smoother.
        tau : float, default is 3
            Lenght-scale parameter. Larger means more scales.
        sigma : float, default is None
            Scale parameter. Larger means bigger.
            If None, sigma = tau**(0.5*(2*alpha - 2.0)).
        radius : float, default is 1
            Radius of the sphere.
        grid : string, default is "equiangular"
            Grid type. Currently supports "equiangular" and
            "legendre-gauss".
        dtype : torch.dtype, default is torch.float32
            Numerical type for the calculations.
        """

        # Number of latitudinal modes.
        self.nlat = nlat

        # Default value of sigma if None is given.
        if sigma is None:
            assert alpha > 1.0, f"Alpha must be greater than one, got {alpha}."
            sigma = tau ** (0.5 * (2 * alpha - 2.0))

        # Inverse SHT
        self.isht = th.InverseRealSHT(
            self.nlat, 2 * self.nlat, grid=grid, norm="backward"
        ).to(dtype=dtype)

        # Square root of the eigenvalues of C.
        sqrt_eig = (
            torch.tensor([j * (j + 1) for j in range(self.nlat)])
            .view(self.nlat, 1)
            .repeat(1, self.nlat + 1)
        )
        sqrt_eig = torch.tril(
            sigma * (((sqrt_eig / radius**2) + tau**2) ** (-alpha / 2.0))
        )
        sqrt_eig[0, 0] = 0.0
        sqrt_eig = sqrt_eig.unsqueeze(0)
        self.register_buffer("sqrt_eig", sqrt_eig)

        # Save mean and var of the standard Gaussian.
        # Need these to re-initialize distribution on a new device.
        mean = torch.tensor([0.0]).to(dtype=dtype)
        var = torch.tensor([1.0]).to(dtype=dtype)
        self.register_buffer("mean", mean)
        self.register_buffer("var", var)

        # Standard normal noise sampler.
        self.gaussian_noise = torch.distributions.normal.Normal(self.mean, self.var)

    def forward(self, N, xi=None):
        """Sample random functions from a spherical GRF.

        Parameters
        ----------
        N : int
            Number of functions to sample.
        xi : torch.Tensor, default is None
            Noise is a complex tensor of size (N, nlat, nlat+1).
            If None, new Gaussian noise is sampled.
            If xi is provided, N is ignored.

        Output
        -------
        u : torch.Tensor
           N random samples from the GRF returned as a
           tensor of size (N, nlat, 2*nlat) on a equiangular grid.
        """
        # Sample Gaussian noise.
        if xi is None:
            xi = self.gaussian_noise.sample(
                torch.Size((N, self.nlat, self.nlat + 1, 2))
            ).squeeze()
            xi = torch.view_as_complex(xi)

        # Karhunen-Loeve expansion.
        u = self.isht(xi * self.sqrt_eig)

        return u

    # Override cuda and to methods so sampler gets initialized with mean
    # and variance on the correct device.
    def cuda(self, *args, **kwargs):
        super().cuda(*args, **kwargs)
        self.gaussian_noise = torch.distributions.normal.Normal(self.mean, self.var)

        return self

    def to(self, *args, **kwargs):
        super().to(*args, **kwargs)
        self.gaussian_noise = torch.distributions.normal.Normal(self.mean, self.var)

        return self
>>>>>>> e83c5dbc


def generate_noise_correlated(shape, *, reddening, device, noise_amplitude):
    return noise_amplitude * brown_noise(shape, reddening).to(device)


def generate_noise_grf(shape, grid, alpha, sigma, tau):
    sampler = GaussianRandomFieldS2(nlat=720, alpha=alpha, tau=tau, sigma=sigma)
    sample_noise = sampler(shape[0] * shape[1] * shape[2]).reshape(
        shape[0], shape[1], shape[2], 720, 1440
    )
    if grid == schema.Grid.grid_721x1440:
        noise = torch.zeros(shape)
        noise[:, :, :, :-1, :] = sample_noise
        noise[:, :, :, -1:, :] = noise[:, :, :, -2:-1, :]
    else:
        noise = sample_noise
    return noise


def brown_noise(shape, reddening=2):
    noise = torch.normal(torch.zeros(shape), torch.ones(shape))

    x_white = torch.fft.fft2(noise)
    S = (
        torch.abs(torch.fft.fftfreq(noise.shape[-2]).reshape(-1, 1)) ** reddening
        + torch.abs(torch.fft.fftfreq(noise.shape[-1])) ** reddening
    )

    S = torch.where(S == 0, 0, 1 / S)
    S = S / torch.sqrt(torch.mean(S**2))

    x_shaped = x_white * S
    noise_shaped = torch.fft.ifft2(x_shaped).real

    return noise_shaped


def generate_bred_vector(
    x: torch.Tensor,
    model: Inference,
    noise_amplitude: float = 0.15,
    time: Union[datetime, None] = None,
    integration_steps: int = 40,
    inflate=False,
):
    # Assume x has shape [ENSEMBLE, TIME, CHANNEL, LAT, LON]
    x0 = x[:1]

    # Get control forecast
    for data in model.run_steps(x0, n=1, normalize=False, time=time):
        xd = data

    # Unsqueeze if time has been collapsed.
    if xd.ndim != x0.ndim:
        xd = xd.unsqueeze(1)

    dx = noise_amplitude * torch.randn(x.shape, device=x.device, dtype=x.dtype)
    for _ in range(integration_steps):
        x1 = x + dx
        for data in model.run_steps(x1, n=1, normalize=False, time=time):
            x2 = data

        # Unsqueeze if time has been collapsed.
        if x2.ndim != x1.ndim:
            x2 = x2.unsqueeze(1)
        dx = x2 - xd

        if inflate:
            dx += noise_amplitude * (dx - dx.mean(dim=0))

    gamma = torch.norm(x) / torch.norm(x + dx)
    return noise_amplitude * dx * gamma<|MERGE_RESOLUTION|>--- conflicted
+++ resolved
@@ -27,19 +27,6 @@
 from typing import Union
 
 
-<<<<<<< HEAD
-# TODO change all noise funcs to update x and not return noise and unify functions
-def generate_model_noise_correlated(x,
-                                    time_step,
-                                    reddening,
-                                    device,
-                                    noise_injection_amplitude,
-                                    ):
-    shape = x.shape
-    dt = torch.tensor(time_step.total_seconds()) / 3600.0
-    noise = noise_injection_amplitude * dt * brown_noise(shape, reddening).to(device)
-    return x*(1.0 + noise)
-=======
 class GaussianRandomFieldS2(torch.nn.Module):
     def __init__(
         self,
@@ -160,8 +147,18 @@
         self.gaussian_noise = torch.distributions.normal.Normal(self.mean, self.var)
 
         return self
->>>>>>> e83c5dbc
-
+
+# TODO change all noise funcs to update x and not return noise and unify functions
+def generate_model_noise_correlated(x,
+                                    time_step,
+                                    reddening,
+                                    device,
+                                    noise_injection_amplitude,
+                                    ):
+    shape = x.shape
+    dt = torch.tensor(time_step.total_seconds()) / 3600.0
+    noise = noise_injection_amplitude * dt * brown_noise(shape, reddening).to(device)
+    return x*(1.0 + noise)
 
 def generate_noise_correlated(shape, *, reddening, device, noise_amplitude):
     return noise_amplitude * brown_noise(shape, reddening).to(device)
