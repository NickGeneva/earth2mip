--- conflicted
+++ resolved
@@ -125,12 +125,8 @@
         #         normalize=False,
         #         time=time,
         #     )
-<<<<<<< HEAD
-        iterator = model(time, x)
-=======
 
         iterator = model(initial_time, x)
->>>>>>> a8dee092
 
         # Check if stdout is connected to a terminal
         if sys.stderr.isatty() and progress:
